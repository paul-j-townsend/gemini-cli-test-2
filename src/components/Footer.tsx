--- conflicted
+++ resolved
@@ -7,6 +7,10 @@
     platform: [
       { label: 'Home', href: '/' },
       { label: 'Podcasts', href: '/podcasts' },
+      { label: 'Calculators', href: '/calculators' },
+      { label: 'News', href: '/news' },
+      { label: 'Forum', href: '/forum' },
+      { label: 'Jobs', href: '/jobs' },
       { label: 'About', href: '/about' },
     ],
     resources: [
@@ -24,7 +28,6 @@
   };
 
   return (
-<<<<<<< HEAD
     <footer className="relative bg-gradient-to-br from-neutral-900 via-neutral-800 to-neutral-900 text-white">
       {/* Decorative gradient overlay */}
       <div className="absolute inset-0 bg-gradient-to-t from-primary-900/20 to-transparent"></div>
@@ -170,11 +173,6 @@
             </div>
           </div>
         </div>
-=======
-    <footer className="bg-vet-orange text-white p-4 mt-8">
-      <div className="container mx-auto text-center">
-        <p>&copy; 2025 My Vet Sidekick. All rights reserved.</p>
->>>>>>> b6736630
       </div>
     </footer>
   );
