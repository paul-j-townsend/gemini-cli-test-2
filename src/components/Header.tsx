import Link from 'next/link';
import { useState } from 'react';

const Header = () => {
  const [isMobileMenuOpen, setIsMobileMenuOpen] = useState(false);

  const navigationItems = [
    { href: '/', label: 'Home' },
    { href: '/podcasts', label: 'Podcasts' },
    { href: '/about', label: 'About' },
  ];

  return (
<<<<<<< HEAD
    <header className="glass border-b border-white/10 sticky top-0 z-50 animate-fade-in-down">
      <nav className="container-wide">
        <div className="flex items-center justify-between h-16 lg:h-20">
          {/* Logo */}
          <Link 
            href="/" 
            className="flex items-center space-x-3 group"
          >
            <div className="relative">
              <div className="w-10 h-10 gradient-primary rounded-xl flex items-center justify-center shadow-soft group-hover:shadow-glow transition-all duration-300 transform group-hover:scale-110">
                <svg className="w-6 h-6 text-white" fill="none" stroke="currentColor" viewBox="0 0 24 24">
                  <path strokeLinecap="round" strokeLinejoin="round" strokeWidth="2" d="M4.318 6.318a4.5 4.5 0 000 6.364L12 20.364l7.682-7.682a4.5 4.5 0 00-6.364-6.364L12 7.636l-1.318-1.318a4.5 4.5 0 00-6.364 0z" />
                </svg>
              </div>
              <div className="absolute -top-1 -right-1 w-3 h-3 bg-secondary-400 rounded-full animate-pulse-soft"></div>
            </div>
            <div className="hidden sm:block">
              <h1 className="text-xl lg:text-2xl font-bold text-gradient-primary">
                Vet Sidekick
              </h1>
              <p className="text-xs text-neutral-500 -mt-1">Professional Care</p>
            </div>
=======
    <header className="bg-vet-teal text-white p-4 shadow-lg">
      <nav className="container mx-auto flex justify-between">
        <Link href="/" className="text-xl font-bold hover:text-vet-cream transition-colors">
          <img src="/images/logo.png" alt="Vet Sidekick Logo" className="h-5 w-5 mr-2" />
          Vet Sidekick
        </Link>
        <div className="flex space-x-4">
          <Link href="/" className="hover:text-vet-cream transition-colors">
            Home
          </Link>
          <Link href="/podcasts" className="hover:text-vet-cream transition-colors">
            Podcasts
          </Link>
          <Link href="/calculators" className="hover:text-vet-cream transition-colors">
            Calculators
          </Link>
          <Link href="/news" className="hover:text-vet-cream transition-colors">
            News
          </Link>
          <Link href="/forum" className="hover:text-vet-cream transition-colors">
            Forum
          </Link>
          <Link href="/jobs" className="hover:text-vet-cream transition-colors">
            Jobs
          </Link>
          <Link href="/about" className="hover:text-vet-cream transition-colors">
            About
>>>>>>> b6736630
          </Link>

          {/* Desktop Navigation */}
          <div className="hidden md:flex items-center space-x-1">
            {navigationItems.map((item) => (
              <Link
                key={item.href}
                href={item.href}
                className="relative px-4 py-2 text-neutral-700 hover:text-primary-600 font-medium transition-all duration-200 rounded-lg hover:bg-primary-50 group"
              >
                {item.label}
                <span className="absolute bottom-0 left-1/2 w-0 h-0.5 bg-gradient-primary transition-all duration-300 group-hover:w-8 transform -translate-x-1/2"></span>
              </Link>
            ))}
          </div>

          {/* CTA Button */}
          <div className="hidden md:flex items-center space-x-4">
            <Link href="/podcasts" className="btn-secondary btn-sm">
              Listen Now
            </Link>
            <Link href="/about" className="btn-primary btn-sm">
              Get Started
            </Link>
          </div>

          {/* Mobile Menu Button */}
          <button
            onClick={() => setIsMobileMenuOpen(!isMobileMenuOpen)}
            className="md:hidden relative w-10 h-10 flex items-center justify-center rounded-lg bg-neutral-100 hover:bg-neutral-200 transition-colors duration-200 focus:outline-none focus:ring-2 focus:ring-primary-500"
            aria-label="Toggle mobile menu"
          >
            <div className="w-6 h-6 flex flex-col justify-center">
              <span 
                className={`block h-0.5 w-6 bg-neutral-600 transition-all duration-300 ${
                  isMobileMenuOpen ? 'rotate-45 translate-y-1' : ''
                }`}
              />
              <span 
                className={`block h-0.5 w-6 bg-neutral-600 mt-1 transition-all duration-300 ${
                  isMobileMenuOpen ? 'opacity-0' : ''
                }`}
              />
              <span 
                className={`block h-0.5 w-6 bg-neutral-600 mt-1 transition-all duration-300 ${
                  isMobileMenuOpen ? '-rotate-45 -translate-y-1' : ''
                }`}
              />
            </div>
          </button>
        </div>

        {/* Mobile Menu */}
        <div 
          className={`md:hidden transition-all duration-300 ease-out overflow-hidden ${
            isMobileMenuOpen ? 'max-h-96 opacity-100' : 'max-h-0 opacity-0'
          }`}
        >
          <div className="py-4 space-y-2 border-t border-neutral-200">
            {navigationItems.map((item, index) => (
              <Link
                key={item.href}
                href={item.href}
                onClick={() => setIsMobileMenuOpen(false)}
                className="block px-4 py-3 text-neutral-700 hover:text-primary-600 hover:bg-primary-50 rounded-lg font-medium transition-all duration-200 animate-slide-in-left"
                style={{ animationDelay: `${index * 100}ms` }}
              >
                {item.label}
              </Link>
            ))}
            
            {/* Mobile CTA Buttons */}
            <div className="pt-4 space-y-3 border-t border-neutral-200">
              <Link
                href="/podcasts"
                onClick={() => setIsMobileMenuOpen(false)}
                className="block text-center btn-secondary btn-sm w-full animate-slide-in-left"
                style={{ animationDelay: '300ms' }}
              >
                Listen Now
              </Link>
              <Link
                href="/about"
                onClick={() => setIsMobileMenuOpen(false)}
                className="block text-center btn-primary btn-sm w-full animate-slide-in-left"
                style={{ animationDelay: '400ms' }}
              >
                Get Started
              </Link>
            </div>
          </div>
        </div>
      </nav>
    </header>
  );
};

export default Header;<|MERGE_RESOLUTION|>--- conflicted
+++ resolved
@@ -7,11 +7,14 @@
   const navigationItems = [
     { href: '/', label: 'Home' },
     { href: '/podcasts', label: 'Podcasts' },
+    { href: '/calculators', label: 'Calculators' },
+    { href: '/news', label: 'News' },
+    { href: '/forum', label: 'Forum' },
+    { href: '/jobs', label: 'Jobs' },
     { href: '/about', label: 'About' },
   ];
 
   return (
-<<<<<<< HEAD
     <header className="glass border-b border-white/10 sticky top-0 z-50 animate-fade-in-down">
       <nav className="container-wide">
         <div className="flex items-center justify-between h-16 lg:h-20">
@@ -34,35 +37,6 @@
               </h1>
               <p className="text-xs text-neutral-500 -mt-1">Professional Care</p>
             </div>
-=======
-    <header className="bg-vet-teal text-white p-4 shadow-lg">
-      <nav className="container mx-auto flex justify-between">
-        <Link href="/" className="text-xl font-bold hover:text-vet-cream transition-colors">
-          <img src="/images/logo.png" alt="Vet Sidekick Logo" className="h-5 w-5 mr-2" />
-          Vet Sidekick
-        </Link>
-        <div className="flex space-x-4">
-          <Link href="/" className="hover:text-vet-cream transition-colors">
-            Home
-          </Link>
-          <Link href="/podcasts" className="hover:text-vet-cream transition-colors">
-            Podcasts
-          </Link>
-          <Link href="/calculators" className="hover:text-vet-cream transition-colors">
-            Calculators
-          </Link>
-          <Link href="/news" className="hover:text-vet-cream transition-colors">
-            News
-          </Link>
-          <Link href="/forum" className="hover:text-vet-cream transition-colors">
-            Forum
-          </Link>
-          <Link href="/jobs" className="hover:text-vet-cream transition-colors">
-            Jobs
-          </Link>
-          <Link href="/about" className="hover:text-vet-cream transition-colors">
-            About
->>>>>>> b6736630
           </Link>
 
           {/* Desktop Navigation */}
