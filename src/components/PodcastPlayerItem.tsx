import { useEffect, useRef, useState } from 'react';
import Image from 'next/image';

interface Podcast {
  id: string;
  title: string;
  description: string;
  audioSrc: string;
  thumbnail: string;
}

interface PodcastPlayerItemProps {
  podcast: Podcast;
}

const formatTime = (seconds: number) => {
    const minutes = Math.floor(seconds / 60);
    const secs = Math.floor(seconds % 60);
    return `${minutes}:${secs < 10 ? '0' : ''}${secs}`;
};

// Modern React SVG Components
const PlayIcon = () => (
  <svg xmlns="http://www.w3.org/2000/svg" viewBox="0 0 24 24" fill="currentColor" className="w-5 h-5">
    <path fillRule="evenodd" d="M4.5 5.653c0-1.426 1.529-2.33 2.779-1.643l11.54 6.647c1.295.742 1.295 2.545 0 3.286L7.279 20.99c-1.25.717-2.779-.217-2.779-1.643V5.653Z" clipRule="evenodd" />
  </svg>
);

const PauseIcon = () => (
  <svg xmlns="http://www.w3.org/2000/svg" viewBox="0 0 24 24" fill="currentColor" className="w-5 h-5">
    <path fillRule="evenodd" d="M6.75 5.25a.75.75 0 0 1 .75-.75H9a.75.75 0 0 1 .75.75v13.5a.75.75 0 0 1-.75.75H7.5a.75.75 0 0 1-.75-.75V5.25Zm7.5 0a.75.75 0 0 1 .75-.75H16.5a.75.75 0 0 1 .75.75v13.5a.75.75 0 0 1-.75.75H15a.75.75 0 0 1-.75-.75V5.25Z" clipRule="evenodd" />
  </svg>
);

const SkipBackIcon = () => (
  <svg xmlns="http://www.w3.org/2000/svg" fill="none" viewBox="0 0 24 24" strokeWidth="1.5" stroke="currentColor" className="w-4 h-4">
    <path strokeLinecap="round" strokeLinejoin="round" d="M21 16.811c0 .864-.933 1.406-1.683.977l-7.108-4.061a1.125 1.125 0 0 1 0-1.954l7.108-4.061A1.125 1.125 0 0 1 21 8.689v8.122ZM11.25 16.811c0 .864-.933 1.406-1.683.977l-7.108-4.061a1.125 1.125 0 0 1 0-1.954l7.108-4.061a1.125 1.125 0 0 1 1.683.977v8.122Z" />
  </svg>
);

const SkipForwardIcon = () => (
  <svg xmlns="http://www.w3.org/2000/svg" fill="none" viewBox="0 0 24 24" strokeWidth="1.5" stroke="currentColor" className="w-4 h-4">
    <path strokeLinecap="round" strokeLinejoin="round" d="M3 8.689c0-.864.933-1.406 1.683-.977l7.108 4.061a1.125 1.125 0 0 1 0 1.954l-7.108 4.061A1.125 1.125 0 0 1 3 16.811V8.689ZM12.75 8.689c0-.864.933-1.406 1.683-.977l7.108 4.061a1.125 1.125 0 0 1 0 1.954l-7.108 4.061A1.125 1.125 0 0 1 12.75 16.811V8.689Z" />
  </svg>
);

const VolumeIcon = ({ isMuted }: { isMuted: boolean }) => (
  <svg xmlns="http://www.w3.org/2000/svg" fill="none" viewBox="0 0 24 24" strokeWidth="1.5" stroke="currentColor" className="w-4 h-4">
    {isMuted ? (
      <path strokeLinecap="round" strokeLinejoin="round" d="M17.25 9.75L19.5 12m0 0l2.25 2.25M19.5 12l2.25-2.25M19.5 12l-2.25 2.25M6.75 8.25l4.72-4.72a.75.75 0 011.28.53v15.88a.75.75 0 01-1.28.53l-4.72-4.72H4.51c-.88 0-1.704-.507-1.938-1.354A9.01 9.01 0 012.25 12c0-.83.112-1.633.322-2.396C2.806 8.756 3.63 8.25 4.51 8.25H6.75z" />
    ) : (
      <path strokeLinecap="round" strokeLinejoin="round" d="M19.114 5.636a9 9 0 0 1 0 12.728M16.463 8.288a5.25 5.25 0 0 1 0 7.424M6.75 8.25l4.72-4.72a.75.75 0 0 1 1.28.53v15.88a.75.75 0 0 1-1.28.53l-4.72-4.72H4.51c-.88 0-1.704-.507-1.938-1.354A9.01 9.01 0 0 1 2.25 12c0-.83.112-1.633.322-2.396C2.806 8.756 3.63 8.25 4.51 8.25H6.75Z" />
    )}
  </svg>
);

const SpeedIcon = () => (
  <svg xmlns="http://www.w3.org/2000/svg" fill="none" viewBox="0 0 24 24" strokeWidth="1.5" stroke="currentColor" className="w-4 h-4">
    <path strokeLinecap="round" strokeLinejoin="round" d="M3.75 6A2.25 2.25 0 016 3.75h2.25A2.25 2.25 0 0110.5 6v2.25a2.25 2.25 0 01-2.25 2.25H6a2.25 2.25 0 01-2.25-2.25V6zM3.75 15.75A2.25 2.25 0 016 13.5h2.25a2.25 2.25 0 012.25 2.25V18a2.25 2.25 0 01-2.25 2.25H6A2.25 2.25 0 013.75 18v-2.25zM13.5 6a2.25 2.25 0 012.25-2.25H18A2.25 2.25 0 0120.25 6v2.25A2.25 2.25 0 0118 10.5h-2.25a2.25 2.25 0 01-2.25-2.25V6zM13.5 15.75a2.25 2.25 0 012.25-2.25H18a2.25 2.25 0 012.25 2.25V18A2.25 2.25 0 0118 20.25h-2.25A2.25 2.25 0 0113.5 18v-2.25z" />
  </svg>
);

const PodcastPlayerItem = ({ podcast }: PodcastPlayerItemProps) => {
  const audioRef = useRef<HTMLAudioElement>(null);
  const [isPlaying, setIsPlaying] = useState(false);
  const [currentTime, setCurrentTime] = useState(0);
  const [duration, setDuration] = useState(0);
  const [isMuted, setIsMuted] = useState(false);
  const [volume, setVolume] = useState(1);
  const [playbackRate, setPlaybackRate] = useState(1);
  const [isScrubbing, setIsScrubbing] = useState(false);
  const [isLoading, setIsLoading] = useState(false);

  useEffect(() => {
    const audio = audioRef.current;
    if (!audio) return;

    const setAudioData = () => {
      setDuration(audio.duration);
      setCurrentTime(audio.currentTime);
      setIsLoading(false);
    };

    const setAudioTime = () => {
      if (!isScrubbing) {
        setCurrentTime(audio.currentTime);
      }
    };

    const togglePlayPause = () => {
      setIsPlaying(!audio.paused);
    };

    const handleEnded = () => {
      setIsPlaying(false);
      setCurrentTime(0);
    };

    const handleLoadStart = () => setIsLoading(true);
    const handleCanPlay = () => setIsLoading(false);

    audio.addEventListener('loadedmetadata', setAudioData);
    audio.addEventListener('timeupdate', setAudioTime);
    audio.addEventListener('play', togglePlayPause);
    audio.addEventListener('pause', togglePlayPause);
    audio.addEventListener('ended', handleEnded);
    audio.addEventListener('volumechange', () => setIsMuted(audio.muted));
    audio.addEventListener('loadstart', handleLoadStart);
    audio.addEventListener('canplay', handleCanPlay);

    return () => {
      audio.removeEventListener('loadedmetadata', setAudioData);
      audio.removeEventListener('timeupdate', setAudioTime);
      audio.removeEventListener('play', togglePlayPause);
      audio.removeEventListener('pause', togglePlayPause);
      audio.removeEventListener('ended', handleEnded);
      audio.removeEventListener('volumechange', () => setIsMuted(audio.muted));
      audio.removeEventListener('loadstart', handleLoadStart);
      audio.removeEventListener('canplay', handleCanPlay);
    };
  }, [isScrubbing]);

  const handlePlayPause = () => {
    const audio = audioRef.current;
    if (!audio) return;

    if (isPlaying) {
      audio.pause();
    } else {
      // Set loading state if audio hasn't loaded yet
      if (audio.readyState < 2) {
        setIsLoading(true);
      }
      
      // Pause all other players before playing this one
      document.querySelectorAll('audio').forEach(otherAudio => {
        if (otherAudio !== audio) otherAudio.pause();
      });
      
      audio.play().catch(error => {
        console.error('Error playing audio:', error);
        setIsLoading(false);
      });
    }
  };

  const handleSkipBack = () => {
    if (audioRef.current) {
      audioRef.current.currentTime = Math.max(0, audioRef.current.currentTime - 15);
    }
  };

  const handleSkipForward = () => {
    if (audioRef.current) {
      audioRef.current.currentTime = Math.min(duration, audioRef.current.currentTime + 15);
    }
  };

  const handleVolumeToggle = () => {
    if (audioRef.current) {
      audioRef.current.muted = !audioRef.current.muted;
      setIsMuted(audioRef.current.muted);
    }
  };

  const handleVolumeChange = (e: React.ChangeEvent<HTMLInputElement>) => {
    const newVolume = parseFloat(e.target.value);
    setVolume(newVolume);
    if (audioRef.current) {
      audioRef.current.volume = newVolume;
      if (newVolume === 0) {
        setIsMuted(true);
      } else if (isMuted) {
        setIsMuted(false);
        audioRef.current.muted = false;
      }
    }
  };

  const handleSpeedChange = () => {
    const speeds = [0.5, 0.75, 1, 1.25, 1.5, 2];
    const currentIndex = speeds.indexOf(playbackRate);
    const nextSpeed = speeds[(currentIndex + 1) % speeds.length];
    setPlaybackRate(nextSpeed);
    if (audioRef.current) {
      audioRef.current.playbackRate = nextSpeed;
    }
  };

  const handleScrubberChange = (e: React.ChangeEvent<HTMLInputElement>) => {
    const newTime = parseFloat(e.target.value);
    setCurrentTime(newTime);
    if (audioRef.current) {
      audioRef.current.currentTime = newTime;
    }
  };

  const handleScrubberMouseDown = () => {
    setIsScrubbing(true);
  };

  const handleScrubberMouseUp = () => {
    setIsScrubbing(false);
  };

  const progressPercentage = duration ? (currentTime / duration) * 100 : 0;

  return (
    <div className="card-glow p-6 animate-fade-in-up hover-lift group">
      <audio ref={audioRef} src={podcast.audioSrc} preload="metadata" />
      
      {/* Header Section */}
      <div className="flex items-start gap-4 mb-6">
        <div className="relative flex-shrink-0">
          <div className="w-16 h-16 lg:w-20 lg:h-20 rounded-2xl overflow-hidden shadow-medium group-hover:shadow-hard transition-all duration-300">
            <Image 
              src={podcast.thumbnail} 
              alt={`${podcast.title} thumbnail`}
              className="w-full h-full object-cover transition-transform duration-300 group-hover:scale-110"
              width={80}
              height={80}
            />
          </div>
          {isPlaying && (
            <div className="absolute -bottom-1 -right-1 w-6 h-6 bg-success-500 rounded-full flex items-center justify-center animate-pulse-soft">
              <div className="w-2 h-2 bg-white rounded-full animate-bounce-soft"></div>
            </div>
          )}
        </div>
        
        <div className="flex-grow min-w-0">
          <h3 className="text-lg lg:text-xl font-semibold text-neutral-900 mb-1 line-clamp-2">
            {podcast.title}
          </h3>
          <p className="text-sm text-neutral-600 line-clamp-2 leading-relaxed">
            {podcast.description}
          </p>
        </div>
      </div>

      {/* Progress Bar */}
      <div className="mb-4">
        <div className="flex items-center justify-between text-xs text-neutral-500 mb-2">
          <span className="font-medium">{formatTime(currentTime)}</span>
          <span className="font-medium">{formatTime(duration)}</span>
        </div>
        
        <div className="relative">
          <input
            type="range"
            min="0"
            max={duration || 0}
            value={currentTime}
            onChange={handleScrubberChange}
            onMouseDown={handleScrubberMouseDown}
            onMouseUp={handleScrubberMouseUp}
            onTouchStart={handleScrubberMouseDown}
            onTouchEnd={handleScrubberMouseUp}
            className="audio-player-progress w-full cursor-pointer"
            style={{
              background: `linear-gradient(to right, rgb(20, 184, 166) 0%, rgb(20, 184, 166) ${progressPercentage}%, rgb(228, 228, 231) ${progressPercentage}%, rgb(228, 228, 231) 100%)`
            }}
          />
          {isLoading && (
            <div className="absolute top-0 left-0 right-0 h-2 bg-neutral-200 rounded-full overflow-hidden">
              <div className="h-full bg-gradient-to-r from-primary-400 to-primary-600 animate-pulse"></div>
            </div>
          )}
        </div>
      </div>

      {/* Controls */}
      <div className="flex items-center justify-between">
        {/* Main Controls */}
        <div className="flex items-center space-x-2">
          <button
            onClick={handleSkipBack}
            className="audio-control w-8 h-8 flex items-center justify-center text-neutral-600 hover:text-primary-600 hover:bg-primary-50 rounded-lg transition-all duration-200 disabled:opacity-50"
            disabled={isLoading}
            aria-label="Skip back 15 seconds"
          >
            <SkipBackIcon />
          </button>
          
          <button
            onClick={handlePlayPause}
            className="audio-control w-12 h-12 flex items-center justify-center text-white bg-gradient-to-r from-primary-500 to-primary-600 hover:from-primary-600 hover:to-primary-700 rounded-xl shadow-soft hover:shadow-medium focus:ring-2 focus:ring-primary-500 focus:ring-offset-2 transition-all duration-200 disabled:opacity-50"
            disabled={isLoading}
            aria-label={isPlaying ? 'Pause' : 'Play'}
          >
            {isLoading ? (
              <div className="w-5 h-5 border-2 border-white border-t-transparent rounded-full animate-spin"></div>
            ) : isPlaying ? (
              <PauseIcon />
            ) : (
              <PlayIcon />
            )}
          </button>
          
          <button
            onClick={handleSkipForward}
            className="audio-control w-8 h-8 flex items-center justify-center text-neutral-600 hover:text-primary-600 hover:bg-primary-50 rounded-lg transition-all duration-200 disabled:opacity-50"
            disabled={isLoading}
            aria-label="Skip forward 15 seconds"
          >
            <SkipForwardIcon />
          </button>
        </div>

        {/* Secondary Controls */}
        <div className="hidden sm:flex items-center space-x-3">
          {/* Volume Control */}
          <div className="flex items-center space-x-2 group/volume">
            <button
              onClick={handleVolumeToggle}
              className="w-8 h-8 flex items-center justify-center text-neutral-600 hover:text-primary-600 hover:bg-primary-50 rounded-lg transition-all duration-200"
              aria-label={isMuted ? 'Unmute' : 'Mute'}
            >
              <VolumeIcon isMuted={isMuted} />
            </button>
            <div className="transition-opacity duration-200">
              <input
                type="range"
                min="0"
                max="1"
                step="0.1"
                value={isMuted ? 0 : volume}
                onChange={handleVolumeChange}
<<<<<<< HEAD
                className="volume-slider w-20"
=======
                className="w-20 h-1 bg-neutral-200 rounded-full appearance-none cursor-pointer"
>>>>>>> ac7724df
                style={{
                  background: `linear-gradient(to right, rgb(20, 184, 166) 0%, rgb(20, 184, 166) ${(isMuted ? 0 : volume) * 100}%, rgb(228, 228, 231) ${(isMuted ? 0 : volume) * 100}%, rgb(228, 228, 231) 100%)`
                }}
              />
            </div>
          </div>

          {/* Speed Control */}
          <button
            onClick={handleSpeedChange}
            className="flex items-center space-x-1 px-2 py-1 text-xs font-medium text-neutral-600 hover:text-primary-600 hover:bg-primary-50 rounded-lg transition-all duration-200"
            aria-label={`Playback speed: ${playbackRate}x`}
          >
            <SpeedIcon />
            <span>{playbackRate}x</span>
          </button>
        </div>

        {/* Mobile Secondary Controls */}
        <div className="sm:hidden flex items-center space-x-2">
          <button
            onClick={handleVolumeToggle}
            className="w-8 h-8 flex items-center justify-center text-neutral-600 hover:text-primary-600 hover:bg-primary-50 rounded-lg transition-all duration-200"
            aria-label={isMuted ? 'Unmute' : 'Mute'}
          >
            <VolumeIcon isMuted={isMuted} />
          </button>
          <button
            onClick={handleSpeedChange}
            className="px-2 py-1 text-xs font-medium text-neutral-600 hover:text-primary-600 hover:bg-primary-50 rounded-lg transition-all duration-200"
            aria-label={`Playback speed: ${playbackRate}x`}
          >
            {playbackRate}x
          </button>
        </div>
      </div>

      {/* Action Buttons */}
      <div className="mt-6 pt-6 border-t border-neutral-200/80 flex flex-col sm:flex-row gap-4 animate-fade-in-up" style={{ animationDelay: '200ms' }}>
        <button className="btn-secondary w-full sm:w-auto flex-1 flex items-center justify-center gap-2">
          <svg xmlns="http://www.w3.org/2000/svg" viewBox="0 0 20 20" fill="currentColor" className="w-5 h-5">
            <path fillRule="evenodd" d="M15.94 2.94a.75.75 0 0 1 0 1.06L6.31 12.69a.75.75 0 0 0 1.06 1.06L17 4.06a.75.75 0 0 1-1.06-1.06Zm-6.75 4.5a.75.75 0 0 1 0 1.06L4.56 13l4.63-4.63a.75.75 0 0 1 1.06 0ZM3.5 12a.75.75 0 0 1 .75-.75h6.5a.75.75 0 0 1 0 1.5h-6.5a.75.75 0 0 1-.75-.75Z" clipRule="evenodd" />
          </svg>
          Take Quiz
        </button>
        <button className="btn-primary w-full sm:w-auto flex-1 flex items-center justify-center gap-2">
          <svg xmlns="http://www.w3.org/2000/svg" viewBox="0 0 20 20" fill="currentColor" className="w-5 h-5">
            <path d="M9.25 12.25a.75.75 0 0 0 1.5 0V4.57l2.053 2.053a.75.75 0 0 0 1.06-1.06l-3.5-3.5a.75.75 0 0 0-1.06 0l-3.5 3.5a.75.75 0 1 0 1.06 1.06L9.25 4.57v7.68ZM2 14.25a.75.75 0 0 0 0 1.5h16a.75.75 0 0 0 0-1.5H2Z" />
          </svg>
          Get Certificate
        </button>
      </div>
    </div>
  );
};

export default PodcastPlayerItem;<|MERGE_RESOLUTION|>--- conflicted
+++ resolved
@@ -326,11 +326,7 @@
                 step="0.1"
                 value={isMuted ? 0 : volume}
                 onChange={handleVolumeChange}
-<<<<<<< HEAD
-                className="volume-slider w-20"
-=======
                 className="w-20 h-1 bg-neutral-200 rounded-full appearance-none cursor-pointer"
->>>>>>> ac7724df
                 style={{
                   background: `linear-gradient(to right, rgb(20, 184, 166) 0%, rgb(20, 184, 166) ${(isMuted ? 0 : volume) * 100}%, rgb(228, 228, 231) ${(isMuted ? 0 : volume) * 100}%, rgb(228, 228, 231) 100%)`
                 }}
